--- conflicted
+++ resolved
@@ -414,7 +414,7 @@
         approved_task = True if 'approved' in task_statuses else False
 
         # TODO: add icon to message when we have added a workflows icon
-<<<<<<< HEAD
+
         if request.method == 'GET':
             buttons = []
 
@@ -431,20 +431,10 @@
                 workflow_info = format_html(_("<b>Page '{}'</b> is on <b>Task {} of {}: '{}'</b> in <b>Workflow '{}'</b>. "), page.get_admin_display_title(), current_task_number, total_tasks, task_name, workflow_name)
             else:
                 workflow_info = format_html(_("<b>Page '{}'</b> is on <b>Task '{}'</b> in <b>Workflow '{}'</b>. "), page.get_admin_display_title(), current_task_number, total_tasks, task_name, workflow_name)
-            if approved_task:
+            if approved_task and getattr(settings, 'WAGTAIL_WORKFLOW_REQUIRE_REAPPROVAL_ON_EDIT', True):
                 messages.warning(request, mark_safe(workflow_info + _("Editing this Page will cause completed Tasks to need re-approval.")), buttons=buttons)
             else:
                 messages.success(request, workflow_info, buttons=buttons)
-=======
-        if current_task_number:
-            workflow_info = format_html(_("<b>Page '{}'</b> is on <b>Task {} of {}: '{}'</b> in <b>Workflow '{}'</b>. "), page.get_admin_display_title(), current_task_number, total_tasks, task_name, workflow_name)
-        else:
-            workflow_info = format_html(_("<b>Page '{}'</b> is on <b>Task '{}'</b> in <b>Workflow '{}'</b>. "), page.get_admin_display_title(), current_task_number, total_tasks, task_name, workflow_name)
-        if approved_task and getattr(settings, 'WAGTAIL_WORKFLOW_REQUIRE_REAPPROVAL_ON_EDIT', True):
-            messages.warning(request, mark_safe(workflow_info + _("Editing this Page will cause completed Tasks to need re-approval.")))
-        else:
-            messages.success(request, workflow_info)
->>>>>>> 4327d048
 
     errors_debug = None
 

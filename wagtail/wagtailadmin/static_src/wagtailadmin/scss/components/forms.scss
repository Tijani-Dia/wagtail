/* 
    These are the generic stylings for forms of any type. 
    If you're styling something specific to the page editing interface,
    it probably ought to go in layouts/page-editor.scss
*/

form {
    ul, li{
        list-style-type:none;
    }
    ul{
        margin:0;
        padding:0;
    }
}

fieldset{
    border:0;
    padding:0 0 2em 0;
    margin:0;
}

legend{
    @include visuallyhidden();
}

label, .label{
    text-transform:none;
    font-weight:bold;
    color:$color-grey-1;
    font-size:1.1em;
    display:block;
    padding:0 0 0.8em 0;
    margin:0;
    line-height:1.3em;

    .checkbox &,
    .radio &{
        display:inline;
    }
}

input, textarea, select, .richtext, .tagit{
    @include border-radius(6px);
    @include border-box();
    width:100%;
    font-family:Open Sans,Arial,sans-serif;
    border:1px solid $color-input-border;
    padding:0.9em 1.2em;
    background-color:$color-fieldset-hover;
    -webkit-appearance: none;
    color:$color-text-input;
    font-size:1.2em;
    font-weight:300;
    outline:none;

    /* what the hell firefox? Spare us your opinions */
    &::-moz-focus-inner {
        padding: 0 !important; 
        border: 0 !important;
        margin-top:-3px !important; 
        margin-bottom: -2px !important; 
        line-height:1em !important;
    }

    &:hover{
        background-color:white;
    }
    &:focus{
        border-color: darken($color-input-focus, 40%);
        outline:none;
        background-color:$color-input-focus;
    }
    &:disabled, &[disabled], &:disabled:hover, &[disabled]:hover{
        background-color:inherit;
        color:$color-grey-4;
        cursor:default;
    }  
}

/* select boxes */
.choice_field .input,
.typed_choice_field .input{
    position:relative;

    select{
        outline:none;
    }

    /* Add select arrow back on browsers where native ui has been removed */
    select ~ span:after{
        @include border-radius(0 6px 6px 0);
        z-index:0;
        position:absolute;
        right:0px;
        top:1px;
        bottom:0px;
        width:1.5em;
        font-family:wagtail;
        content:"q";
        border:1px solid $color-input-border;
        border-width:0 0 0 1px;
        text-align:center;
        line-height:1.4em;
        font-size:3em;
        pointer-events:none;
        color:$color-grey-3;
        background-color:$color-fieldset-hover;
        margin:0px 1px 1px 0;

        .ie &{
            display:none;
        }
    }

    
}

/* radio and check boxes */
input[type=radio], input[type=checkbox]{
    @include border-radius(0);
    cursor:pointer;
    border:0;
}

input[type=radio]{
    -webkit-appearance: radio;
    width:auto;
    position:relative;
    margin-right:15px;
}

input[type=radio]:before{
    @include border-radius(100%);
    font-family: wagtail;
    font-style: normal;
    text-align:center;
    position:absolute;
    top:-5px;
    left:-2px;
    cursor:pointer;
    display:block;
    content:"K";
    width: 1em;
    height:1em;
    line-height: 1.1em;
    padding: 4px;
    background-color: white;
    color:$color-grey-4;
    border: 1px solid $color-grey-4;
}
input[type=radio]:checked:before{
    content:"K";
    color:$color-teal;
}

input[type=checkbox]{
    -webkit-appearance: checkbox;
    width:auto;
    position:relative;
    margin-right:15px;
}

input[type=checkbox]:before{
    font-family: wagtail;
    font-style: normal;
    text-align:center;
    position:absolute;
    top:-5px;
    cursor:pointer;
    display:block;
    content:"x";
    line-height:20px;
    width:20px;
    height:20px;
    background-color:white;
    border:1px solid $color-grey-4;
    color:white;
}
input[type=checkbox]:checked:before{
    color:$color-teal;
}

/* Core button style 
Note that these styles include methods to render buttons the same x-browser, described here:
http://cbjdigital.com/blog/2010/08/bulletproof_css_input_button_heights */
input[type=submit], input[type=reset], input[type=button], .button, button{
    font-family:Open Sans,Arial,sans-serif;
    @include border-radius(3px);
    width:auto;
    height:2.4em;
    padding:0 1em;
    font-size:0.9em;
    font-weight:normal;
    vertical-align: middle;
    display:inline-block;
    background-color: $color-button;
    border:1px solid $color-button;
    color:white;
    text-decoration:none;
    text-transform:uppercase;
    white-space: nowrap;
    position:relative;
    overflow:hidden;
    outline:none;
    box-sizing:border-box;
    -webkit-font-smoothing: auto;
    -moz-appearance: none;
    -moz-box-sizing:border-box;

    &.button-small{
        padding:0 0.8em;
        height:2em;
        font-size:0.85em;
    }

    &.button-secondary{
        color:$color-button;
        background-color:transparent;
    }

    /* Buttons which are only an icon */
    &.icon.text-replace{
        font-size:0; /* unavoidable duplication of setting in icons.scss */
        width:1.8rem;
        height:1.8rem;

        &:before{
            line-height:1.7em;
        }
    }

    &.button-neutral{
        color:$color-grey-2;

        &:hover{
            color:$color-teal;
        }
    }

    &.yes{
        background-color: $color-button-yes;
        border:1px solid $color-button-yes;

        &.button-secondary{
            border:1px solid $color-button-yes;
            color:$color-button-yes;
            background-color:transparent;
        }
        &:hover{
            color:white;
            border-color:transparent;
            background-color: $color-button-yes-hover;
        }
        &.button-nobg:hover{
            color:$color-button-yes;
            background-color:transparent;
        }
    }
    &.no, &.serious{
        background-color: $color-button-no;
        border:1px solid $color-button-no;

        &.button-secondary{
            border:1px solid $color-button-no;
            color:$color-button-no;
            background-color:transparent;
        }
        &:hover{
            color:white;
            border-color:transparent;
            background-color: $color-button-no-hover;
        }
        &.button-nobg:hover{
            color:$color-button-no;
            background-color:transparent;
        }
    }

    &.button-nobg{
        border:0;
        background-color:transparent;
    }


    &.bicolor{
        border:0;
        padding-left:3.5em;

        &:before{
            font-size:1rem;
            position:absolute;
            left:0;
            top:0;
            width:2em;
            line-height:1.85em;
            height:100%;
            text-align:center;    
            background-color:rgba(0,0,0,0.2);
            display:block;
        }
    }

    &.button-small.bicolor{
        padding-left:3.5em;

        &:before{
            width:2em;
            font-size:0.9rem;
            line-height:1.65em;
        }
    }

    + input[type=submit],
    + input[type=reset],
    + input[type=button],
    + .button,
    + button{
        margin-left:1em;
    }

    // A completely unstyled button
    &.unbutton{
        @include border-radius(0px);
        width:auto;
        height:auto;
        /*line-height:auto;*/
        padding:0;
        font-size:inherit;
        font-weight:normal;
        vertical-align: middle;
        display:inline;
        background-color:transparent;
        border:0;
        color:inherit;
        text-decoration:none;
        text-transform:uppercase;
        white-space: nowrap;
        position:relative;
        overflow:hidden;
        outline:none;
        box-sizing:border-box;
        -webkit-font-smoothing: auto;
        -moz-appearance: none;
        -moz-box-sizing:border-box;
    }
    &:disabled, &[disabled], &.disabled{
        background-color:$color-grey-3 !important;
        border-color:$color-grey-3 !important;
        color:lighten($color-grey-2, 15%) !important;
        cursor:default !important;
    }
    &.button-secondary:disabled, &.button-secondary[disabled], &.button-secondary.disabled{
        background-color: white !important;
        border-color:$color-grey-3 !important;
        color:$color-grey-3 !important;
    }

    &.button-nostroke{
        border:0 !important;
    }

<<<<<<< HEAD
    &:hover{
        background-color: $color-button-hover;
        color:white;
        border-color:transparent;

        &.hover-no{
            background-color: $color-button-no;
        }
    }
=======
    &.button-longrunning{
        span{
            @include transition(all 0.3s ease);
            @include transform(scale(0.9));
            display:inline-block;
            height:0.9em;
            position:relative;
            opacity:0;
            width:0;
            visibility:hidden;
            text-align:center;
            padding-right:0em;
        }
        em{
            font-style:normal;
        }
        &.button-longrunning-active span{
            @include transform(scale(1));
            visibility:visible;
            width:1em;
            opacity:0.8;
            padding-right:0.5em;
        }

        .icon-spinner:after{
            text-align:center;
            position:absolute;
            left:0;
            margin:0;
            line-height:1em;
            display: inline-block;
            font-size:1em;
        }
    }
    

>>>>>>> 41dafc9c

    @media screen and (min-width: $breakpoint-mobile){
        font-size:0.95em;
        padding:0 1.4em;
        height: 3em; 
        
        /*line-height:3em;*/

        &.icon.text-replace{
            width:2.2rem;
            height:2.2rem;

            &:before{
                line-height:2.1em;
            }
        }   

        &.button-small{
            &.icon.text-replace{
                height:1.8rem;
                width:1.8rem;

                &:before{
                    line-height:1.7em;
                }
            }
        }

        &.bicolor{
            padding-left:3.7em;

            &:before{
                width:2em;
                line-height:2.2em;
                font-size:1.1rem;
            }
        }

        &.button-small.bicolor{
            line-height:2.2em;
            padding-left:3.2em;

            &:before{
                width:1.8em;
                line-height:1.65em;
            }
        }
    }
}

a.button{
    line-height:2.4em;
    height:auto;

    &.button-small{
        line-height:1.85em;
    }

    @media screen and (min-width: $breakpoint-mobile){
        line-height:2.9em;
    }
}

/* Special styles to counteract Firefox's completely unwarranted assumptions about button styles */
input[type=submit], input[type=reset], input[type=button], button{
    padding:0 1em;

    @media screen and (min-width: $breakpoint-mobile){
        &.button-small{
            height:2em;
        }
    }
}


.button-group{
    @include clearfix;

    input[type=submit], input[type=reset], input[type=button], .button, button {
        @include border-radius(0);
        float:left;
        margin-right:1px;
        margin-left:0;

        &:only-child{
            @include border-radius(3);
        }
        &:first-child{
            @include border-radius(3px 0 0 3px);
        }
        &:last-child{
            @include border-radius(0 3px 3px 0);
            margin-right:0;
        }
    }

    &.button-group-square{
        &,input[type=submit], input[type=reset], input[type=button], .button, button{
            @include border-radius(0);
        }
    }
}


.multiple{
    padding:0;
    max-width:1024px - 50px;
    overflow:hidden;

    > li{
        @include row();
        position:relative;
        overflow:hidden;
        background-color:white;
        padding:1em 10em 1em 1.5em; /* 10em padding leaves room for controls */
        margin-bottom:1em;
        border:1px solid lighten($color-grey-4, 3%); /* really trying to avoid creating more greys, but this one is better than grey 4 or 5 */
        @include border-radius(2px);
    }

    &.moving{
        position:relative;
    }
    li.moving{
        position:absolute;
        width:100%;
    }

    fieldset{
        padding-top:0;
        padding-bottom:0;
    }

    /* Object controls */
    .controls{
        position:absolute;
        z-index:1;
        right:1em;
        top:1em;
        color:white;

        li{
            float:left;
            margin-right:1px;

            &:last-child{
                margin-right:0;
            }
        }

        .disabled{
            display:none;
            visibility:hidden;
        }
    }

}

/* wrapper around add button for mutliple objects */
.add{
    font-weight:700;
    cursor:pointer;
    margin-top:0;
    margin-bottom:0;
    padding-top:1em;
    padding-bottom:2em;
    clear:both;
}

/* Other text */
.help, .error-message{
    font-size:0.85em;
    font-weight:normal;
    margin:0.5em 0 0 0;
}
.error-message{
    color:$color-red;
}
.help{
    color:$color-grey-2;
}

fieldset:hover > .help,
.field.focused + .help,
.field:focus + .help,
.field:hover + .help,
li.focused > .help{
    opacity:1;
}

.required .field > label:after{
    content:"*";
    color:$color-red;
    font-weight:bold;
    display:inline-block;
    margin-left:0.5em;
    line-height:1em;
    font-size:13px;
}

.error input, .error textarea, .error select, .error .tagit{
    border-color:$color-red;
    background-color:$color-input-error-bg;
}

/* Layouts for particular kinds of of fields */

/* permanently show checkbox/radio help as they have no focus state */
.boolean_field .help, .radio .help{
    opacity:1;
}

/* 
    This is expected to go on the parent of the input/select/textarea
    so in most cases .input
*/
.iconfield, /* generic */
.date_field,
.time_field,
.date_time_field,
.url_field{
    .input{
        position:relative;

        &:before, &:after{
            font-family:wagtail;
            position:absolute;
            top:0.5em;
            line-height:100%;
            font-size:2em;
            color:$color-grey-3;
        }
        &:before{
            left:0.3em;
        }
        &:after{
            right:0.5em;
        }
    }

    input:not([type=radio]), input:not([type=checkbox]), input:not([type=submit]), input:not([type=button]){
        padding-left:2.5em;
    }

    /* smaller fields required slight repositioning of icons */
    &.field-small{
        .input{
            &:before, &:after{
                font-size:1.3rem; /* REMs are necessary here because IE doesn't treat generated content correctly */
                top:0.3em;
            }
            &:before{
                left:0.5em;
            }
            &:after{
                right:0.5em;
            }
        }
    }

    /* special case for search spinners */
    &.icon-spinner:after{
        color:$color-teal;
        opacity:0.8;
        text-align:center;
        top:0.3em;
    }
}

.date_field,
.date_time_field{
    .input:before{
        @extend .icon-date:before;
    }
}

.time_field{
    .input:before{
        @extend .icon-time:before;
    }
}

.url_field{
    .input:before{
        @extend .icon-link:before;
    }
}


/* This is specifically for model that are a generated set of checkboxes/radios */
.model_multiple_choice_field .input li,
.choice_field .input li{
    label{
        display:block;
        width:auto;
        float:none;
    }
}

.fields > li,
.field-col{
    @include clearfix();
    padding-top:0.5em;
    padding-bottom:1.2em;
}

.field-row{
    @include clearfix();

    /* negative margin the bottom so it doesn't add too much space */
    margin-bottom:-1.2em;
}

.input{
    clear:both;
}

/* field sizing and alignment */

.field-small{
    input, textarea, select, .richtext, .tagit{
        @include border-radius(3px);
        padding:0.4em 1em;
    }
}

.field{
    &.col1,
    &.col2,
    &.col3,
    &.col4,
    &.col5,
    &.col6,
    &.col7,
    &.col8,
    &.col9,
    &.col10,
    &.col11,
    &.col12{clear:both;}
}

li.inline .field{
    &.col1,
    &.col2,
    &.col3,
    &.col4,
    &.col5,
    &.col6,
    &.col7,
    &.col8,
    &.col9,
    &.col10,
    &.col11,
    &.col12{clear:none;}
}

/* solve gutter issues of inline fields */
ul.inline li:first-child, li.inline:first-child{
    margin-left:-$grid-gutter-width / 2;
}


/* TODO this chooser style has been made more generic based on two identical methods for choosing pages and images that were previously included in their own less files in each app directory (and since deleted). It would be best if an admin "theme" provided all the design for a UI in a single place, but should that be a series of overrides to the css provided from an app? If so, perhaps those two previous less files should be re-instated and then overriden here? hmm. */

.chooser {
    /* We show the 'chosen' state...*/
    @include clearfix();

    input[type=text]{
        float:left;
        width:50%;
        margin-right:1em;
    }
    .chosen {
        display: block;
    }
    .unchosen, .chosen{
        position:relative;

        &:before{
            vertical-align:middle;
            font-family:wagtail;
            content:"";
            position:relative;
            display:block;
            float:left;
            color:$color-grey-3;
            line-height:1em;
            font-size:2.5em;
            margin-right:0.3em;
        }
    }
    .unchosen {
        display: none;
    }

    .actions{
        overflow:hidden;
        @include clearfix;
        
        li{
            float:left;
            margin:0.3em;
        }
    }

    /* ...unless the .page-chooser has the 'blank' class set */
    &.blank {
        .chosen { display: none; }
        .unchosen { display: block; }
    }
}

/* standard way of doing a chooser where the chosen object's title is overlayed */
.page-chooser,
.snippet-chooser,
.document-chooser {
    .chosen{
        .title{
            color: $color-grey-1;
            display:block;
            padding-left:3em;
        }
        .actions{
            clear:both;
            padding-top:0.6em;
        }
    }
}

.page-chooser{
    .unchosen, .chosen{
        &:before{
            content:"b";
        }
    }
}
.snippet-chooser {
    .unchosen, .chosen{
        &:before{
            content:"D";
        }
    }
}

.document-chooser {
    .unchosen, .chosen{
        &:before{
            content:"r";
        }
    }
}

.image-chooser {
    .unchosen, .chosen{
        &:before{
            content:"o";
        }
    }
    .chosen{
        padding-left:$thumbnail-width;   

        &:before{
            content:"";
        }
        .preview-image{
            float:left;
            margin-left:-($thumbnail-width);
            margin-right:1em;
        }
    }
}

/* taggit tagging */
.tagit{
    padding:0.6em 1.2em;

    .tagit-choice{
        border:0;
    }
}
ul.tagit input[type="text"]{
    padding: 0.2em 0.5em !important; /* having to use important, FML*/
}
ul.tagit li.tagit-choice-editable{
    padding:0 23px 0 0 !important; /* having to use important, FML*/
}
.ui-front{ /* provided by jqueryui but not high enough an index */
    z-index:1000;
}

.tagit-close{
    .ui-icon-close{
        margin-left:1em;
        text-indent:0;
        background:none;
    }

    .ui-icon-close:before{
        font-family:wagtail;
        display:block;
        color:$color-grey-3;
        content:"g";
    }
    .ui-icon-close:hover:before{
        color:$color-red
    }
}

/* search-bars */
.search-bar{
    .required .field > label:after{
        display:none;
    }
}

/* file drop zones */
.drop-zone{
    @include border-radius(5px);
    border:2px dashed $color-grey-4;
    padding:$mobile-nice-padding;
    background-color:$color-grey-5;
    margin-bottom:1em;
    text-align:center;

    .drop-zone-help{
        border:0;
    }
    &.hovered{
        border-color:$color-teal;
        background-color:$color-input-focus;
    }
}


/* Transitions */
fieldset, input, textarea, select{
    @include transition(background-color 0.2s ease);
}
input[type=submit], input[type=reset], input[type=button], .button, button{
    @include transition(background-color 0.2s ease, color 0.2s ease, border-color 0.2s ease);
}
.help{
    @include transition(opacity 0.2s ease);
}

@media screen and (min-width: $breakpoint-mobile){
    label{
        @include column(2);
        padding-top:1.2em;
        padding-left:0;

        .choice_field &,
        .model_multiple_choice_field &,
        .boolean_field &,
        .choice_field &,
        .model_choice_field &,
        .image_field &{
            padding-top:0;
        }
    }

    .label-above{
        .field > label{
            display:block;
            padding:0 0 0.8em 0;
            float:none;
            width:auto;
        }
    }

    .help{
        opacity:1;
    }
    .fields{
        max-width:800px;
    }

    .field{
        @include row();
    }

    .field-content{
        @include column(10,0);
    } 

    .field-col{
        float:left;
        padding-left:0 !important;

        /* anything less than 4 columns or greater than 6 is impractical */
        &.col4{
            label{
                @include column(2,0,4);
            }
            .field-content{
                @include column(2, $padding, 4);
            }
        }
        &.col6{
            label{
                @include column(2,0,6);
            }
            .field-content{
                @include column(4, $padding, 6);
            }
        }
    }
  
}<|MERGE_RESOLUTION|>--- conflicted
+++ resolved
@@ -360,7 +360,6 @@
         border:0 !important;
     }
 
-<<<<<<< HEAD
     &:hover{
         background-color: $color-button-hover;
         color:white;
@@ -370,7 +369,7 @@
             background-color: $color-button-no;
         }
     }
-=======
+
     &.button-longrunning{
         span{
             @include transition(all 0.3s ease);
@@ -405,9 +404,6 @@
             font-size:1em;
         }
     }
-    
-
->>>>>>> 41dafc9c
 
     @media screen and (min-width: $breakpoint-mobile){
         font-size:0.95em;

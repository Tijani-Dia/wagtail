--- conflicted
+++ resolved
@@ -477,70 +477,6 @@
         self.assertEqual(result, self.format)
 
 
-<<<<<<< HEAD
-class TestCropToPoint(TestCase):
-    def test_basic(self):
-        "Test basic cropping in the centre of the image"
-        self.assertEqual(
-            crop_to_point((640, 480), (100, 100), FocalPoint(x=320, y=240)),
-            CropBox(270, 190, 370, 290),
-        )
-        
-    def test_basic_no_focal_point(self):
-        "If focal point is None, it should make one in the centre of the image"
-        self.assertEqual(
-            crop_to_point((640, 480), (100, 100), None),
-            CropBox(270, 190, 370, 290),
-        )
-
-    def test_doesnt_exit_top_left(self):
-        "Test that the cropbox doesn't exit the image at the top left"
-        self.assertEqual(
-            crop_to_point((640, 480), (100, 100), FocalPoint(x=0, y=0)),
-            CropBox(0, 0, 100, 100),
-        )
-
-    def test_doesnt_exit_bottom_right(self):
-        "Test that the cropbox doesn't exit the image at the bottom right"
-        self.assertEqual(
-            crop_to_point((640, 480), (100, 100), FocalPoint(x=640, y=480)),
-            CropBox(540, 380, 640, 480),
-        )
-
-    def test_doesnt_get_smaller_than_focal_point(self):
-        "Test that the cropbox doesn't get any smaller than the focal point"
-        self.assertEqual(
-            crop_to_point((640, 480), (10, 10), FocalPoint(x=320, y=240, width=100, height=100)),
-            CropBox(270, 190, 370, 290),
-        )
-
-    def test_keeps_composition(self):
-        "Test that the cropbox tries to keep the composition of the original image as much as it can"
-        self.assertEqual(
-            crop_to_point((300, 300), (150, 150), FocalPoint(x=100, y=200)),
-            CropBox(50, 100, 200, 250), # Focal point is 1/3 across and 2/3 down in the crop box
-        )
-
-    def test_keeps_focal_point_in_view_bottom_left(self):
-        """
-        Even though it tries to keep the composition of the image,
-        it shouldn't let that get in the way of keeping the entire subject in view
-        """
-        self.assertEqual(
-            crop_to_point((300, 300), (150, 150), FocalPoint(x=100, y=200, width=150, height=150)),
-            CropBox(25, 125, 175, 275),
-        )
-
-    def test_keeps_focal_point_in_view_top_right(self):
-        """
-        Even though it tries to keep the composition of the image,
-        it shouldn't let that get in the way of keeping the entire subject in view
-        """
-        self.assertEqual(
-            crop_to_point((300, 300), (150, 150), FocalPoint(x=200, y=100, width=150, height=150)),
-            CropBox(125, 25, 275, 175),
-        )
-=======
 class TestMultipleImageUploader(TestCase, WagtailTestUtils):
     """
     This tests the multiple image upload views located in wagtailimages/views/multiple.py
@@ -745,4 +681,67 @@
 
         # Check response
         self.assertEqual(response.status_code, 400)
->>>>>>> 09097f65
+
+
+class TestCropToPoint(TestCase):
+    def test_basic(self):
+        "Test basic cropping in the centre of the image"
+        self.assertEqual(
+            crop_to_point((640, 480), (100, 100), FocalPoint(x=320, y=240)),
+            CropBox(270, 190, 370, 290),
+        )
+        
+    def test_basic_no_focal_point(self):
+        "If focal point is None, it should make one in the centre of the image"
+        self.assertEqual(
+            crop_to_point((640, 480), (100, 100), None),
+            CropBox(270, 190, 370, 290),
+        )
+
+    def test_doesnt_exit_top_left(self):
+        "Test that the cropbox doesn't exit the image at the top left"
+        self.assertEqual(
+            crop_to_point((640, 480), (100, 100), FocalPoint(x=0, y=0)),
+            CropBox(0, 0, 100, 100),
+        )
+
+    def test_doesnt_exit_bottom_right(self):
+        "Test that the cropbox doesn't exit the image at the bottom right"
+        self.assertEqual(
+            crop_to_point((640, 480), (100, 100), FocalPoint(x=640, y=480)),
+            CropBox(540, 380, 640, 480),
+        )
+
+    def test_doesnt_get_smaller_than_focal_point(self):
+        "Test that the cropbox doesn't get any smaller than the focal point"
+        self.assertEqual(
+            crop_to_point((640, 480), (10, 10), FocalPoint(x=320, y=240, width=100, height=100)),
+            CropBox(270, 190, 370, 290),
+        )
+
+    def test_keeps_composition(self):
+        "Test that the cropbox tries to keep the composition of the original image as much as it can"
+        self.assertEqual(
+            crop_to_point((300, 300), (150, 150), FocalPoint(x=100, y=200)),
+            CropBox(50, 100, 200, 250), # Focal point is 1/3 across and 2/3 down in the crop box
+        )
+
+    def test_keeps_focal_point_in_view_bottom_left(self):
+        """
+        Even though it tries to keep the composition of the image,
+        it shouldn't let that get in the way of keeping the entire subject in view
+        """
+        self.assertEqual(
+            crop_to_point((300, 300), (150, 150), FocalPoint(x=100, y=200, width=150, height=150)),
+            CropBox(25, 125, 175, 275),
+        )
+
+    def test_keeps_focal_point_in_view_top_right(self):
+        """
+        Even though it tries to keep the composition of the image,
+        it shouldn't let that get in the way of keeping the entire subject in view
+        """
+        self.assertEqual(
+            crop_to_point((300, 300), (150, 150), FocalPoint(x=200, y=100, width=150, height=150)),
+            CropBox(125, 25, 275, 175),
+        )
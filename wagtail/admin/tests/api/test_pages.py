--- conflicted
+++ resolved
@@ -984,7 +984,6 @@
         self.assertEqual(content, {'slug': ['This slug is already in use']})
 
 
-<<<<<<< HEAD
 class TestConvertAliasPageAction(AdminAPITestCase):
     fixtures = ["test.json"]
 
@@ -1045,24 +1044,6 @@
         )
 
     def test_convert_alias_bad_permission(self):
-=======
-class TestDeletePageAction(AdminAPITestCase):
-    fixtures = ["test.json"]
-
-    def get_response(self, page_id):
-        return self.client.post(
-            reverse("wagtailadmin_api:pages:action", args=[page_id, "delete"])
-        )
-
-    def test_delete_page(self):
-        response = self.get_response(4)
-
-        # Page is deleted
-        self.assertEqual(response.status_code, 204)
-        self.assertFalse(Page.objects.filter(id=4).exists())
-
-    def test_delete_page_bad_permissions(self):
->>>>>>> ab943f16
         # Remove privileges from user
         self.user.is_superuser = False
         self.user.user_permissions.add(
@@ -1072,27 +1053,46 @@
         )
         self.user.save()
 
-<<<<<<< HEAD
         response = self.get_response(self.alias_page.id)
         self.assertEqual(response.status_code, 403)
 
-=======
+
+class TestDeletePageAction(AdminAPITestCase):
+    fixtures = ["test.json"]
+
+    def get_response(self, page_id):
+        return self.client.post(
+            reverse("wagtailadmin_api:pages:action", args=[page_id, "delete"])
+        )
+
+    def test_delete_page(self):
+        response = self.get_response(4)
+
+        # Page is deleted
+        self.assertEqual(response.status_code, 204)
+        self.assertFalse(Page.objects.filter(id=4).exists())
+
+    def test_delete_page_bad_permissions(self):
+        # Remove privileges from user
+        self.user.is_superuser = False
+        self.user.user_permissions.add(
+            Permission.objects.get(
+                content_type__app_label="wagtailadmin", codename="access_admin"
+            )
+        )
+        self.user.save()
+
         # delete
         response = self.get_response(4)
 
         self.assertEqual(response.status_code, 403)
->>>>>>> ab943f16
         content = json.loads(response.content.decode("utf-8"))
         self.assertEqual(
             content, {"detail": "You do not have permission to perform this action."}
         )
 
-<<<<<<< HEAD
-=======
-        # Page is still here
+        # Page is still there
         self.assertTrue(Page.objects.filter(id=4).exists())
-
->>>>>>> ab943f16
 
 # Overwrite imported test cases do Django doesn't run them
 TestPageDetail = None
